--- conflicted
+++ resolved
@@ -66,7 +66,6 @@
     await CouchContinuum.removeCheckpoint()
   }
 
-<<<<<<< HEAD
   static async _isAvailable (dbUrl) {
     const { down } = await request({
       url: `${dbUrl}/_local/in-maintenance`,
@@ -89,22 +88,19 @@
     return request({ url, qs: { rev }, method: 'DELETE' })
   }
 
-  constructor ({ couchUrl, source, target, filterTombstones, placement, interval, q, n }) {
-=======
   constructor ({
-    copyName,
     couchUrl,
-    dbName,
     filterTombstones,
     interval,
     n,
     placement,
     q,
-    replicateSecurity
+    replicateSecurity,
+    source,
+    target
   }) {
->>>>>>> 4694de5a
     assert(couchUrl, 'The Continuum requires a URL for accessing CouchDB.')
-    assert(source, 'The Continuum requires a target database.')
+    assert(source, 'The Continuum requires a source database.')
     this.url = urlParse(couchUrl)
     // get source url
     const parsedSource = urlParse(source)
@@ -130,26 +126,20 @@
     this.n = n
     this.placement = placement
     this.filterTombstones = filterTombstones
-<<<<<<< HEAD
+    this.replicateSecurity = replicateSecurity
     // what's great for a snack and fits on your back
     // it's log it's log it's log
     // everyone wants a log
     const options = {
-      url: this.url.host,
-      source: `${this.source.host}${this.source.path}`,
-      target: `${this.target.host}${this.target.path}`,
-=======
-    this.replicateSecurity = replicateSecurity
-    const options = {
-      db1: this.db1,
-      db2: this.db2,
       filterTombstones: this.filterTombstones,
->>>>>>> 4694de5a
       interval: this.interval,
       n: this.n,
       placement: this.placement,
       q: this.q,
-      replicateSecurity: this.replicateSecurity
+      replicateSecurity: this.replicateSecurity,
+      source: `${this.source.host}${this.source.path}`,
+      target: `${this.target.host}${this.target.path}`,
+      url: this.url.host
     }
     log(`Created new continuum: ${JSON.stringify(options, undefined, 2)}`)
   }
@@ -206,11 +196,11 @@
     if (this.replicateSecurity) {
       log(`Replicating ${source}/_security to ${target}...`)
       const security = await request({
-        url: `${this.url}/${source}/_security`,
+        url: `${this.source.href}/_security`,
         json: true
       })
       await request({
-        url: `${this.url}/${target}/_security`,
+        url: `${this.target.href}/_security`,
         method: 'PUT',
         json: security
       })

--- conflicted
+++ resolved
@@ -9,12 +9,9 @@
 - 8
 - 6
 before_script:
-<<<<<<< HEAD
 - "curl -X DELETE http://localhost:5984/bicycle"
-=======
 - npm i -g npm
 - npm prune
->>>>>>> b843a100
 after_success:
 - npx nyc npm test
 - npx nyc report --reporter=text-lcov | npx coveralls
/* globals describe, it, beforeEach, before, afterEach */

const assert = require('assert')
const CouchContinuum = require('..')
const request = require('../lib/request')
const { name, version } = require('../package.json')

describe([name, version].join(' @ '), function () {
  this.timeout(1000 * 20)
  const couchUrl = process.env.COUCH_URL || 'http://localhost:5984'
  const dbName = 'test-continuum'
  const q = 4

  before(async function () {
    const { version } = await request({ url: couchUrl, json: true })
    this.couchVersion = version
  })

  beforeEach(async function () {
    // ensure db exists
    const url = [couchUrl, dbName].join('/')
    await request({ url, method: 'PUT' })
    await request({
      url: [url, '_bulk_docs'].join('/'),
      method: 'POST',
      json: {
        docs: [1, 2, 3, 4, 5].map((n) => {
          return { _id: `doc_${n}` }
        })
      }
    })
  })

  afterEach(async function () {
    // destroy dbs
    await request({ url: `${couchUrl}/${dbName}`, method: 'DELETE' })
    await request({ url: `${couchUrl}/${dbName}_temp_copy`, method: 'DELETE' })
  })

  it('should exist', function () {
    assert(CouchContinuum)
  })

  it('should retrieve all non-special dbs', async function () {
    const dbNames = await CouchContinuum.allDbs(couchUrl)
    assert(dbNames.length > 0)
    dbNames.forEach((dbName) => {
      assert.notEqual(dbName[0], '_')
    })
    assert(dbNames.includes(dbName))
  })

  it('should create replicas repeatedly OK', async function () {
    const options = { couchUrl, source: dbName, q }
    const continuum = new CouchContinuum(options)
    await continuum.createReplica()
    await continuum.createReplica()
  })

  it('should replicate and replace a primary', async function () {
    this.timeout(30 * 1000) // 30s
    const options = { couchUrl, source: dbName, q }
    const continuum = new CouchContinuum(options)
    // create a replica and replace the primary
    await continuum.createReplica()
    await continuum.replacePrimary()
    // verify cleanup
    const { error } = await request({ url: `${couchUrl}/${dbName}_temp_copy`, json: true })
    assert.strictEqual(error, 'not_found')
  })

  it('should check if a db is in use', async function () {
    const continuum = new CouchContinuum({ couchUrl, source: dbName, q })
    await continuum._isInUse(dbName)
  })

  it('should filter tombstones', async function () {
    if (this.couchVersion < '2') return this.skip() // 1.x needs a special index
    const options = { couchUrl, source: dbName, filterTombstones: true }
    // get tombstone
    const doc = await request({ url: `${couchUrl}/${dbName}/doc_1`, json: true })
    await request({ url: `${couchUrl}/${dbName}/doc_1?rev=${doc._rev}`, method: 'DELETE' })
    const { results: beforeResults } = await request({ url: `${couchUrl}/${dbName}/_changes`, json: true })
    const [ tombstone ] = beforeResults.filter(({ deleted }) => { return deleted })
    const { id, changes: [ { rev } ] } = tombstone
    assert.strictEqual(doc._id, id)
    assert.strictEqual(doc._rev[0], '1')
    assert.strictEqual(rev[0], '2')
    // create replica
    const continuum = new CouchContinuum(options)
    await continuum.createReplica()
    // check that tombstones were actually filtered
    const { results: afterResults } = await request({ url: `${couchUrl}/${dbName}_temp_copy/_changes`, json: true })
    const tombstones = afterResults.filter(({ deleted }) => { return deleted })
    assert.strictEqual(tombstones.length, 0)
  })

  it('should modify n', async function () {
    const options = { couchUrl, source: dbName, n: 1 }
    const continuum = new CouchContinuum(options)
    await continuum.createReplica()
    const url = [couchUrl, continuum.db2].join('/')
    const { cluster } = await request({ url, json: true })
    if (cluster !== undefined) {
      // exception for travis, which runs couchdb 1.x
      assert.strictEqual(cluster.n, 1, `n should be 1 but is ${cluster.n}.`)
    }
  })

  it('should migrate all OK', async function () {
    this.timeout(30 * 1000)
    const continuums = [new CouchContinuum({ couchUrl, source: dbName, q })]
    await CouchContinuum.createReplicas(continuums)
    await CouchContinuum.replacePrimaries(continuums)
  })

  it('should handle checkpoints OK', async function () {
    const allDbs = await CouchContinuum.getRemaining(couchUrl)
    function getRemaining (checkpoint) {
      return allDbs.filter((dbName) => { return dbName > checkpoint })
    }
    let checkpoint = await CouchContinuum.getCheckpoint()
    assert.strictEqual(getRemaining(checkpoint).length, allDbs.length)
    await CouchContinuum.makeCheckpoint('\uffff')
    checkpoint = await CouchContinuum.getCheckpoint()
    assert.strictEqual(getRemaining(checkpoint).length, 0)
    await CouchContinuum.removeCheckpoint()
    checkpoint = await CouchContinuum.getCheckpoint()
    assert.strictEqual(getRemaining(checkpoint).length, allDbs.length)
  })

  it('should handle availability OK', async function () {
    const continuum = new CouchContinuum({ couchUrl, source: dbName })
    let available = await CouchContinuum._isAvailable(continuum.source.href)
    // available by default
    assert.strictEqual(available, true)
    // sets from undefined ok
    await CouchContinuum._setAvailable(continuum.source.href)
    available = await CouchContinuum._isAvailable(continuum.source.href)
    assert.strictEqual(available, true)
    // sets unavailable consecutively ok
    await CouchContinuum._setUnavailable(continuum.source.href)
    available = await CouchContinuum._isAvailable(continuum.source.href)
    assert.strictEqual(available, false)
    await CouchContinuum._setUnavailable(continuum.source.href)
    available = await CouchContinuum._isAvailable(continuum.source.href)
    assert.strictEqual(available, false)
    // sets available consecutively ok
    await CouchContinuum._setAvailable(continuum.source.href)
    available = await CouchContinuum._isAvailable(continuum.source.href)
    assert.strictEqual(available, true)
    await CouchContinuum._setAvailable(continuum.source.href)
    available = await CouchContinuum._isAvailable(continuum.source.href)
    assert.strictEqual(available, true)
  })

<<<<<<< HEAD
  it('should handle remote source and target URLs', function () {
    const source = 'http://localhost:5985/hello-world'
    const target = 'http://localhost:5986/ahoy-planet'
    const continuum = new CouchContinuum({ couchUrl, source, target })
    assert.strictEqual(continuum.source.port, '5985')
    assert.strictEqual(continuum.target.port, '5986')
    // also works with local target
    const localTarget = 'ahoy-planet'
    const continuum2 = new CouchContinuum({ couchUrl, source, target: localTarget })
    assert.strictEqual(continuum2.target.port, continuum2.url.port)
=======
  it('should replicate security OK', async function () {
    const continuum = new CouchContinuum({ couchUrl, dbName, replicateSecurity: true })
    const security = { members: { roles: ['hello'], names: ['world'] } }
    await request({
      url: `${couchUrl}/${dbName}/_security`,
      method: 'PUT',
      json: security
    })
    await continuum.createReplica()
    const replicaSec = await request({
      url: `${couchUrl}/${dbName}_temp_copy/_security`,
      json: true
    })
    assert.strictEqual(security.members.roles[0], replicaSec.members.roles[0])
    assert.strictEqual(security.members.names[0], replicaSec.members.names[0])
>>>>>>> 4694de5a
  })
})<|MERGE_RESOLUTION|>--- conflicted
+++ resolved
@@ -154,7 +154,6 @@
     assert.strictEqual(available, true)
   })
 
-<<<<<<< HEAD
   it('should handle remote source and target URLs', function () {
     const source = 'http://localhost:5985/hello-world'
     const target = 'http://localhost:5986/ahoy-planet'
@@ -165,9 +164,10 @@
     const localTarget = 'ahoy-planet'
     const continuum2 = new CouchContinuum({ couchUrl, source, target: localTarget })
     assert.strictEqual(continuum2.target.port, continuum2.url.port)
-=======
+  })
+
   it('should replicate security OK', async function () {
-    const continuum = new CouchContinuum({ couchUrl, dbName, replicateSecurity: true })
+    const continuum = new CouchContinuum({ couchUrl, source: dbName, replicateSecurity: true })
     const security = { members: { roles: ['hello'], names: ['world'] } }
     await request({
       url: `${couchUrl}/${dbName}/_security`,
@@ -181,6 +181,5 @@
     })
     assert.strictEqual(security.members.roles[0], replicaSec.members.roles[0])
     assert.strictEqual(security.members.names[0], replicaSec.members.names[0])
->>>>>>> 4694de5a
   })
 })
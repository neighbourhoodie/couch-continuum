# couch-continuum

[![Stability](https://img.shields.io/badge/stability-experimental-orange.svg?style=flat-square)](https://nodejs.org/api/documentation.html#documentation_stability_index)
[![npm version](https://img.shields.io/npm/v/couch-continuum.svg?style=flat-square)](https://www.npmjs.com/package/couch-continuum)
[![JavaScript Style Guide](https://img.shields.io/badge/code_style-standard-brightgreen.svg?style=flat-square)](https://standardjs.com)
[![Build Status](https://img.shields.io/travis/neighbourhoodie/couch-continuum/master.svg?style=flat-square)](https://travis-ci.org/neighbourhoodie/couch-continuum)
[![Coverage Status](https://img.shields.io/coveralls/github/neighbourhoodie/couch-continuum.svg?style=flat-square)](https://coveralls.io/github/neighbourhoodie/couch-continuum?branch=master)
[![Greenkeeper badge](https://badges.greenkeeper.io/neighbourhoodie/couch-continuum.svg)](https://greenkeeper.io/)

A tool for migrating CouchDB databases. It is useful for modifying database configuration values that can only be set during database creation, like `q` and `placement`. For example:

```bash
$ couch-continuum -N hello-world -q 4 -n 1 -u http://$USER:$PASS@localhost:5984
[couch-continuum] Migrating database 'hello-world'...
Ready to replace the primary with the replica. Continue? [y/N] y
[couch-continuum] Recreating primary hello-world
[couch-continuum] (====================) 100% 0.0s
[couch-continuum] ... success!
```

## Why?

Some database settings can only be set when the database is created, like `q` and `placement`. `q` reflects the number of shards to maintain per replica of a database, and `placement` indicates where those shards will be stored.

In order to modify these values, it is necessary to create a new database and migrate the data from the old database to the new one. CouchContinuum handles this migration process for you so that it works reliably, and so your application can work around the migration while the database is unavailable.

Additionally, databases can accumulate [tombstones of deleted documents](http://docs.couchdb.org/en/latest/api/document/common.html#delete--db-docid) that can slow down certain activities. CouchContinuum optionally filters out these tombstones when it migrates a database.

## How it works

**NOTE: CouchContinuum's approach involves some downtime where the database being migrated is unavailable. Use accordingly!**

CouchContinuum works in two parts:

1. Create a replica of a given database (aka "the primary"):
    1. Verify that the primary is not in use.
    2. Create the replica database.
    3. Replicate the primary to the replica.
    4. Verify that the primary was not updated during replication.
    5. Verify that the primary and replica match.
    6. Replica is now complete and verified.
2. Replace the primary with a replica:
    1. Verify that the primary is not in use.
    2. Verify that the primary and the replica match.
    3. Destroy the primary, leaving it unavailable until step 7.
    4. Re-create the primary with new settings.
    5. Set the primary as unavailable.
    6. Replicate the replica to the primary.
    7. Set the primary as available again.
    8. Primary has now successfully migrated to new settings.

The process exits successfully once the database has been completely migrated. The first part of migration -- creating a replica -- is not destructive, while the second part is. As such, the program asks the user to explicitly consent to replacing the primary.

During the migration process, consider the affected database(s) unavailable: reads during this time may return inconsistent or incorrect information about documents in the database. If the program detects that the primary is still receiving updates, it will exit with an error. **Ensure nobody is using a database before migrating it!**

While the database is being migrated, it will either not exist, or have a local document accessible at `/{dbName}/_local/in-maintenance` that contains the body `{ down: true }`. Application components that rely on the database should detect either of these states and back off accordingly.

## Installation

Install the tool using [npm](https://www.npmjs.com/):

```bash
$ npm install -g couch-continuum
```

Now you can use the `couch-continuum` command. Run `couch-continuum -h` to see usage information.

## Usage

```
$ couch-continuum -h

couch-continuum

Migrate a database to new settings.

Commands:
  couch-continuum start            Migrate a database to new settings. [default]
  couch-continuum create-replica   Create a replica of the given primary.
                                                      [aliases: create, replica]
  couch-continuum replace-primary  Replace the given primary with the indicated
                                   replica.          [aliases: replace, primary]
  couch-continuum migrate-all      Migrate all non-special databases to new
                                   settings.                      [aliases: all]

Options:
<<<<<<< HEAD
  --version                     Show version number                    [boolean]
  --source, --dbNames, -N, -s   The name or URL of a database to use as a
                                primary.                     [string] [required]
  --target, --copyName, -c, -t  The name or URL of a database to use as a
                                replica. Defaults to {source}_temp_copy [string]
  --couchUrl, -u                The URL of the CouchDB cluster to act upon.
                               [default: "http://admin:password@localhost:5984"]
  --interval, -i                How often (in milliseconds) to check replication
                                tasks for progress.              [default: 1000]
  -q                            The desired "q" value for the new database.
                                                                        [number]
  -n                            The desired "n" value for the new database.
                                                                        [number]
  --verbose, -v                 Enable verbose logging.                [boolean]
  --placement, -p               Placement rule for the affected database(s).
                                                                        [string]
  --filterTombstones, -f        Filter tombstones during replica creation. Does
                                not work with CouchDB 1.x       [default: false]
  --config                      Path to JSON config file
  -h, --help                    Show help                              [boolean]
=======
  --version                Show version number                         [boolean]
  --couchUrl, -u           The URL of the CouchDB cluster to act upon.
                               [default: "http://admin:password@localhost:5984"]
  --interval, -i           How often (in milliseconds) to check replication
                           tasks for progress.                   [default: 1000]
  -q                       The desired "q" value for the new database.  [number]
  -n                       The desired "n" value for the new database.  [number]
  --verbose, -v            Enable verbose logging.                     [boolean]
  --placement, -p          Placement rule for the affected database(s). [string]
  --filterTombstones, -f   Filter tombstones during replica creation. Does not
                           work with CouchDB 1.x                [default: false]
  --replicateSecurity, -r  Replicate a database's /_security object in addition
                           to its documents.                    [default: false]
  --config                 Path to JSON config file
  --dbName, -N             The name of the database to modify.
                                                             [string] [required]
  --copyName, -c           The name of the database to use as a replica.
                           Defaults to {dbName}_temp_copy               [string]
  -h, --help               Show help                                   [boolean]

>>>>>>> 4694de5a
```

The verbose output will inform you of each stage of the tool's operations. For example:

```
$ couch-continuum -s hello-world -q 4 -u https://... -v
[couch-continuum] Created new continuum: {
  "url": "localhost:5984",
  "source": "localhost:5984/hello-world",
  "target": "localhost:5984/hello-world_temp_copy",
  "interval": 1000,
  "q": 4
}
[couch-continuum] Migrating database: localhost:5984/hello-world
[couch-continuum] Creating replica localhost:5984/hello-world_temp_copy...
[couch-continuum] [0/5] Checking if primary is in use...
[couch-continuum] [1/5] Creating replica db: localhost:5984/hello-world_temp_copy
[couch-continuum] [2/5] Beginning replication of primary to replica...
[couch-continuum] [3/5] Verifying primary did not change during replication...
[couch-continuum] [4/5] Verifying primary and replica match...
[couch-continuum] [5/5] Primary copied to replica.
Ready to replace the primary with the replica. Continue? [y/N] y
[couch-continuum] Replacing primary localhost:5984/hello-world using localhost:5984/hello-world_temp_copy...
[couch-continuum] [0/8] Checking if primary is in use...
[couch-continuum] [1/8] Verifying primary and replica match...
[couch-continuum] [2/8] Destroying primary...
[couch-continuum] [3/8] Recreating primary with new settings...
[couch-continuum] Recreating primary localhost:5984/hello-world
[couch-continuum] (====================) 100% 0.0s
[couch-continuum] [4/8] Setting primary to unavailable.
[couch-continuum] [5/8] Beginning replication of replica to primary...
[couch-continuum] [6/8] Replicated. Destroying replica...
[couch-continuum] [7/8] Setting primary to available.
[couch-continuum] [8/8] Primary migrated to new settings.
Migrated database: localhost:5984/hello-world
```

## Why "Continuum"?

Modifying "q" values reminds me of [Q from Star Trek](https://en.wikipedia.org/wiki/Q_%28Star_Trek%29) and their "Q Continuum".

## Development

Download the project's source in order to run the test suite:

```bash
git clone https://github.com/neighbourhoodie/couch-continuum.git
cd couch-continuum
npm install
npm test
```

## Contributions

All contributions are welcome: bug reports, feature requests, "why doesn't this work" questions, patches for fixes and features, etc. For all of the above, [file an issue](https://github.com/neighbourhoodie/couch-continuum/issues) or [submit a pull request](https://github.com/neighbourhoodie/couch-continuum/pulls).

## License

[Apache-2.0](https://www.apache.org/licenses/LICENSE-2.0)

(c) 2018 Neighbourhoodie Software & Open Source contributors<|MERGE_RESOLUTION|>--- conflicted
+++ resolved
@@ -84,7 +84,6 @@
                                    settings.                      [aliases: all]
 
 Options:
-<<<<<<< HEAD
   --version                     Show version number                    [boolean]
   --source, --dbNames, -N, -s   The name or URL of a database to use as a
                                 primary.                     [string] [required]
@@ -103,30 +102,10 @@
                                                                         [string]
   --filterTombstones, -f        Filter tombstones during replica creation. Does
                                 not work with CouchDB 1.x       [default: false]
+  --replicateSecurity, -r       Replicate a database's /_security object in
+                                addition to its documents.      [default: false]
   --config                      Path to JSON config file
   -h, --help                    Show help                              [boolean]
-=======
-  --version                Show version number                         [boolean]
-  --couchUrl, -u           The URL of the CouchDB cluster to act upon.
-                               [default: "http://admin:password@localhost:5984"]
-  --interval, -i           How often (in milliseconds) to check replication
-                           tasks for progress.                   [default: 1000]
-  -q                       The desired "q" value for the new database.  [number]
-  -n                       The desired "n" value for the new database.  [number]
-  --verbose, -v            Enable verbose logging.                     [boolean]
-  --placement, -p          Placement rule for the affected database(s). [string]
-  --filterTombstones, -f   Filter tombstones during replica creation. Does not
-                           work with CouchDB 1.x                [default: false]
-  --replicateSecurity, -r  Replicate a database's /_security object in addition
-                           to its documents.                    [default: false]
-  --config                 Path to JSON config file
-  --dbName, -N             The name of the database to modify.
-                                                             [string] [required]
-  --copyName, -c           The name of the database to use as a replica.
-                           Defaults to {dbName}_temp_copy               [string]
-  -h, --help               Show help                                   [boolean]
-
->>>>>>> 4694de5a
 ```
 
 The verbose output will inform you of each stage of the tool's operations. For example:
